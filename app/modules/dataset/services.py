import os
<<<<<<< HEAD
import hashlib
=======
>>>>>>> a626f744
from typing import Optional
import uuid

from flask import request

from app.modules.dataset.models import DSViewRecord, DataSet, DSMetaData
from app.modules.dataset.repositories import (
    AuthorRepository,
    DOIMappingRepository,
    DSDownloadRecordRepository,
    DSMetaDataRepository,
    DSViewRecordRepository,
    DataSetRepository,
    FMMetaDataRepository,
    FeatureModelRepository,
    FileRepository,
    FileDownloadRecordRepository,
    FileViewRecordRepository,
)
from core.services.BaseService import BaseService


def calculate_checksum_and_size(file_path):
    file_size = os.path.getsize(file_path)
    with open(file_path, "rb") as file:
        content = file.read()
        hash_md5 = hashlib.md5(content).hexdigest()
        return hash_md5, file_size


class DataSetService(BaseService):
    def __init__(self):
        super().__init__(DataSetRepository())
        self.feature_model_repository = FeatureModelRepository()
        self.author_repository = AuthorRepository()
        self.dsmetadata_repository = DSMetaDataRepository()
        self.fmmetadata_repository = FMMetaDataRepository()
        self.dsdownloadrecord_repository = DSDownloadRecordRepository()
        self.filedownloadrecord_repository = FileDownloadRecordRepository()
        self.dsviewrecord_repostory = DSViewRecordRepository()
        self.fileviewrecord_repository = FileViewRecordRepository()
        self.file_repository = FileRepository()

    def get_synchronized(self, current_user_id: int) -> DataSet:
        return self.repository.get_synchronized(current_user_id)

    def get_unsynchronized(self, current_user_id: int) -> DataSet:
        return self.repository.get_unsynchronized(current_user_id)

    def latest_synchronized(self):
        return self.repository.latest_synchronized()

    def filter(self, query="", sorting="newest", publication_type="any", tags=[], **kwargs):
        return self.repository.filter(query, sorting, publication_type, tags, **kwargs)

    def count_synchronized_datasets(self):
        return self.repository.count_synchronized_datasets()

    def count_feature_models(self):
<<<<<<< HEAD
        return self.feature_model_repository.count()
=======
        return self.feature_model_service.count_feature_models()
>>>>>>> a626f744

    def count_authors(self) -> int:
        return self.author_repository.count()

    def count_dsmetadata(self) -> int:
        return self.dsmetadata_repository.count()

    def total_dataset_downloads(self) -> int:
        return self.dsdownloadrecord_repository.total_dataset_downloads()

    def total_feature_model_downloads(self) -> int:
        return self.filedownloadrecord_repository.total_feature_model_downloads()

    def total_dataset_views(self) -> int:
        return self.dsviewrecord_repostory.total_dataset_views()

    def total_feature_model_views(self) -> int:
        return self.fileviewrecord_repository.total_feature_model_views()

<<<<<<< HEAD
    def create_from_form(self, form, current_user) -> DataSet:
        main_author = {
            "name": f"{current_user.profile.surname}, {current_user.profile.name}",
            "affiliation": current_user.profile.affiliation,
            "orcid": current_user.profile.orcid,
        }
        try:
            dsmetadata = self.dsmetadata_repository.create(**form.get_dsmetadata())
            for author_data in [main_author] + form.get_authors():
                author = self.author_repository.create(commit=False, ds_meta_data_id=dsmetadata.id, **author_data)
                dsmetadata.authors.append(author)

            dataset = self.create(commit=False, user_id=current_user.id, ds_meta_data_id=dsmetadata.id)

            for feature_model in form.feature_models:
                uvl_filename = feature_model.uvl_filename.data
                fmmetadata = self.fmmetadata_repository.create(commit=False, **feature_model.get_fmmetadata())
                for author_data in feature_model.get_authors():
                    author = self.author_repository.create(commit=False, fm_meta_data_id=fmmetadata.id, **author_data)
                    fmmetadata.authors.append(author)

                fm = self.feature_model_repository.create(
                    commit=False, data_set_id=dataset.id, fm_meta_data_id=fmmetadata.id
                )

                # associated files in feature model
                file_path = os.path.join(current_user.temp_folder(), uvl_filename)
                checksum, size = calculate_checksum_and_size(file_path)

                file = self.file_repository.create(
                    commit=False, name=uvl_filename, checksum=checksum, size=size, feature_model_id=fm.id
                )
                fm.files.append(file)
            self.repository.session.commit()
        except Exception as exc:
            self.repository.session.rollback()
            raise exc
        return dataset

    def update_dsmetadata(self, id, **kwargs):
        return self.dsmetadata_repository.update(id, **kwargs)
=======
    def get_uvlhub_doi(self, dataset: DataSet) -> str:
        domain = os.getenv('DOMAIN', 'localhost')
        return f'http://{domain}/doi/{dataset.ds_meta_data.dataset_doi}'
>>>>>>> a626f744


class FeatureModelService(BaseService):
    def __init__(self):
        super().__init__(FeatureModelRepository())

    def count_feature_models(self):
        return self.repository.count_feature_models()


class AuthorService(BaseService):
    def __init__(self):
        super().__init__(AuthorRepository())


class DSDownloadRecordService(BaseService):
    def __init__(self):
        super().__init__(DSDownloadRecordRepository())


class DSMetaDataService(BaseService):
    def __init__(self):
        super().__init__(DSMetaDataRepository())

    def update(self, id, **kwargs):
        return self.repository.update(id, **kwargs)

    def filter_by_doi(self, doi: str) -> Optional[DSMetaData]:
        return self.repository.filter_by_doi(doi)


class FMMetaDataService(BaseService):
    def __init__(self):
        super().__init__(FMMetaDataRepository())


class FileService(BaseService):
    def __init__(self):
        super().__init__(FileRepository())


class FileDownloadRecordService(BaseService):
    def __init__(self):
        super().__init__(FileDownloadRecordRepository())


class DOIMappingService(BaseService):
    def __init__(self):
        super().__init__(DOIMappingRepository())

    def get_new_doi(self, old_doi: str) -> str:
        doi_mapping = self.repository.get_new_doi(old_doi)
        if doi_mapping:
            return doi_mapping.dataset_doi_new
        else:
            return None


class DSViewRecordService(BaseService):
    def __init__(self):
        super().__init__(DSViewRecordRepository())

    def the_record_exists(self, dataset: DataSet, user_cookie: str):
        return self.repository.the_record_exists(dataset, user_cookie)

    def create_new_record(self, dataset: DataSet,  user_cookie: str) -> DSViewRecord:
        return self.repository.create_new_record(dataset, user_cookie)

    def create_cookie(self, dataset: DataSet) -> str:

        user_cookie = request.cookies.get("view_cookie")
        if not user_cookie:
            user_cookie = str(uuid.uuid4())

        existing_record = self.the_record_exists(dataset=dataset, user_cookie=user_cookie)

        if not existing_record:
            self.create_new_record(dataset=dataset, user_cookie=user_cookie)

        return user_cookie


class SizeService():

    def __init__(self):
        pass

    def get_human_readable_size(self, size: int) -> str:
        if size < 1024:
            return f'{size} bytes'
        elif size < 1024 ** 2:
            return f'{round(size / 1024, 2)} KB'
        elif size < 1024 ** 3:
            return f'{round(size / (1024 ** 2), 2)} MB'
        else:
            return f'{round(size / (1024 ** 3), 2)} GB'<|MERGE_RESOLUTION|>--- conflicted
+++ resolved
@@ -1,8 +1,5 @@
 import os
-<<<<<<< HEAD
 import hashlib
-=======
->>>>>>> a626f744
 from typing import Optional
 import uuid
 
@@ -62,11 +59,7 @@
         return self.repository.count_synchronized_datasets()
 
     def count_feature_models(self):
-<<<<<<< HEAD
-        return self.feature_model_repository.count()
-=======
         return self.feature_model_service.count_feature_models()
->>>>>>> a626f744
 
     def count_authors(self) -> int:
         return self.author_repository.count()
@@ -86,7 +79,6 @@
     def total_feature_model_views(self) -> int:
         return self.fileviewrecord_repository.total_feature_model_views()
 
-<<<<<<< HEAD
     def create_from_form(self, form, current_user) -> DataSet:
         main_author = {
             "name": f"{current_user.profile.surname}, {current_user.profile.name}",
@@ -128,11 +120,10 @@
 
     def update_dsmetadata(self, id, **kwargs):
         return self.dsmetadata_repository.update(id, **kwargs)
-=======
+    
     def get_uvlhub_doi(self, dataset: DataSet) -> str:
         domain = os.getenv('DOMAIN', 'localhost')
         return f'http://{domain}/doi/{dataset.ds_meta_data.dataset_doi}'
->>>>>>> a626f744
 
 
 class FeatureModelService(BaseService):
