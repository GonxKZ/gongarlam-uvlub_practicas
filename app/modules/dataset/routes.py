--- conflicted
+++ resolved
@@ -6,12 +6,6 @@
 from datetime import datetime, timezone
 from zipfile import ZipFile
 
-<<<<<<< HEAD
-=======
-from app import db
-
-from core.configuration.configuration import uploads_folder_name
->>>>>>> a626f744
 from flask import (
     redirect,
     render_template,
@@ -25,24 +19,17 @@
 )
 from flask_login import login_required, current_user
 
-<<<<<<< HEAD
 from app import db
 from app.modules.dataset.forms import DataSetForm
 from app.modules.dataset.models import (
     DSDownloadRecord,
-    DSViewRecord,
-=======
-from app.modules.dataset.forms import DataSetForm
-from app.modules.dataset.models import (
-    DSDownloadRecord,
-    DataSet,
->>>>>>> a626f744
     File,
     FileDownloadRecord,
     FileViewRecord,
 )
 from app.modules.dataset import dataset_bp
 from app.modules.dataset.services import (
+    AuthorService,
     DSDownloadRecordService,
     DSMetaDataService,
     DSViewRecordService,
@@ -55,6 +42,7 @@
 
 
 dataset_service = DataSetService()
+author_service = AuthorService()
 dsmetadata_service = DSMetaDataService()
 zenodo_service = ZenodoService()
 doi_mapping_service = DOIMappingService()
@@ -66,6 +54,9 @@
 def create_dataset():
     form = DataSetForm()
     if request.method == "POST":
+
+        dataset = None
+
         if not form.validate_on_submit():
             return jsonify({"message": form.errors}), 400
 
@@ -94,9 +85,9 @@
         dataset_service.update_dsmetadata(dataset.ds_meta_data_id, deposition_id=deposition_id)
 
         try:
-            # iterate for each feature model (one feature model = one request to Zenodo
+            # iterate for each feature model (one feature model = one request to Zenodo)
             for feature_model in dataset.feature_models:
-                zenodo_service.upload_file(deposition_id, feature_model)
+                zenodo_service.upload_file(dataset, deposition_id, feature_model)
 
             # publish deposition
             zenodo_service.publish_deposition(deposition_id)
@@ -104,21 +95,17 @@
             # update DOI
             deposition_doi = zenodo_service.get_doi(deposition_id)
             dataset_service.update_dsmetadata(dataset.ds_meta_data_id, dataset_doi=deposition_doi)
-        except Exception:
-            msg = "it has not been possible upload feature models in Zenodo and update the DOI"
+        except Exception as e:
+            msg = f"it has not been possible upload feature models in Zenodo and update the DOI: {e}"
             return jsonify({"message": msg}), 200
 
-<<<<<<< HEAD
         # Delete temp folder
         file_path = current_user.temp_folder()
         if os.path.exists(file_path) and os.path.isdir(file_path):
             shutil.rmtree(file_path)
-=======
-    # Delete temp folder
-    file_path = os.path.join(uploads_folder_name(), "temp", str(current_user.id))
-    if os.path.exists(file_path) and os.path.isdir(file_path):
-        shutil.rmtree(file_path)
->>>>>>> a626f744
+
+        msg = "Everything works!"
+        return jsonify({"message": msg}), 200
 
     return render_template("dataset/upload_dataset.html", form=form)
 
@@ -133,123 +120,9 @@
     )
 
 
-<<<<<<< HEAD
 def move_feature_models(dataset):
     source_dir = current_user.temp_folder()
     dest_dir = f"uploads/user_{current_user.id}/dataset_{dataset.id}/"
-=======
-def create_dataset_in_db(basic_info_data):
-    ds_data = {
-        "title": basic_info_data["title"][0],
-        "description": basic_info_data["description"][0],
-        "publication_type": PublicationType(basic_info_data["publication_type"][0]),
-        "publication_doi": basic_info_data["publication_doi"][0],
-        "tags": basic_info_data["tags"][0],
-    }
-    ds_meta_data = dsmetadata_service.create(**ds_data)
-
-    # create dataset metadata authors
-    # I always add myself
-    author_data = {
-        "name": f"{current_user.profile.surname}, {current_user.profile.name}",
-        "affiliation": current_user.profile.affiliation
-        if hasattr(current_user.profile, "affiliation")
-        else None,
-        "orcid": current_user.profile.orcid
-        if hasattr(current_user.profile, "orcid")
-        else None,
-        "ds_meta_data_id": ds_meta_data.id,
-    }
-    author_service.create(**author_data)
-
-    # how many authors are there?
-    if "author_name" in basic_info_data:
-        number_of_authors = len(basic_info_data["author_name"])
-        for i in range(number_of_authors):
-            extra_author = {
-                "name": basic_info_data["author_name"][i],
-                "affiliation": basic_info_data["author_affiliation"][i],
-                "orcid": basic_info_data["author_orcid"][i],
-                "ds_meta_data_id": ds_meta_data.id,
-            }
-            author_service.create(**extra_author)
-
-    # create dataset
-    return dataset_service.create(
-        user_id=current_user.id, ds_meta_data_id=ds_meta_data.id
-    )
-
-
-def create_feature_models_in_db(dataset: DataSet, uploaded_models_data: dict):
-    feature_models = []
-
-    for i, uvl_identifier in enumerate(uploaded_models_data.get("uvl_identifier", [])):
-        uvl_filename = uploaded_models_data["uvl_filename"][i]
-
-        # create feature model metadata
-        feature_model_metadata = FMMetaDataService().create(
-            uvl_filename=uvl_filename,
-            title=uploaded_models_data["title"][i],
-            description=uploaded_models_data["description"][i],
-            publication_type=PublicationType(
-                uploaded_models_data["uvl_publication_type"][i]
-            ),
-            publication_doi=uploaded_models_data["publication_doi"][i],
-            tags=uploaded_models_data["tags"][i],
-            uvl_version=uploaded_models_data["uvl_version"][i],
-        )
-
-        # create feature model
-        feature_model = FeatureModelService().create(
-            data_set_id=dataset.id,
-            fm_meta_data_id=feature_model_metadata.id,
-        )
-
-        # associated authors in feature model
-        for idx, author_name in enumerate(
-            uploaded_models_data.get(f"author_name_{uvl_identifier}", [])
-        ):
-            author_service.create(
-                name=author_name,
-                affiliation=uploaded_models_data[
-                    f"author_affiliation_{uvl_identifier}"
-                ][idx],
-                orcid=uploaded_models_data[f"author_orcid_{uvl_identifier}"][idx],
-                fm_meta_data_id=feature_model_metadata.id,
-            )
-
-        # associated files in feature model
-        user_id = current_user.id
-        file_path = os.path.join(
-            uploads_folder_name(), "temp", str(user_id), uvl_filename
-        )
-        checksum, size = calculate_checksum_and_size(file_path)
-
-        FileService().create(
-            name=uvl_filename,
-            checksum=checksum,
-            size=size,
-            feature_model_id=feature_model.id,
-        )
-
-        feature_models.append(feature_model)
-
-    return feature_models
-
-
-def calculate_checksum_and_size(file_path):
-    file_size = os.path.getsize(file_path)
-    with open(file_path, "rb") as file:
-        content = file.read()
-        hash_md5 = hashlib.md5(content).hexdigest()
-        return hash_md5, file_size
-
-
-def move_feature_models(dataset_id, feature_models):
-    user_id = current_user.id
-    source_dir = f"uploads/temp/{user_id}/"
-    dest_dir = f"uploads/user_{user_id}/dataset_{dataset_id}/"
->>>>>>> a626f744
 
     os.makedirs(dest_dir, exist_ok=True)
 
@@ -262,12 +135,7 @@
 @login_required
 def upload():
     file = request.files["file"]
-<<<<<<< HEAD
     temp_folder = current_user.temp_folder()
-=======
-    user_id = current_user.id
-    temp_folder = os.path.join(uploads_folder_name(), "temp", str(user_id))
->>>>>>> a626f744
 
     if not file or not file.filename.endswith(".uvl"):
         return jsonify({"message": "No valid file"}), 400
@@ -311,12 +179,7 @@
 def delete():
     data = request.get_json()
     filename = data.get("file")
-<<<<<<< HEAD
     temp_folder = current_user.temp_folder()
-=======
-    user_id = current_user.id
-    temp_folder = os.path.join(uploads_folder_name(), "temp", str(user_id))
->>>>>>> a626f744
     filepath = os.path.join(temp_folder, filename)
 
     if os.path.exists(filepath):
