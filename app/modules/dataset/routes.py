import logging
import os
import json
import shutil
import tempfile
import uuid
from datetime import datetime, timezone
from zipfile import ZipFile

from flask import (
    redirect,
    render_template,
    request,
    jsonify,
    send_from_directory,
    current_app,
    make_response,
    abort,
    url_for,
)
from flask_login import login_required, current_user

from app import db
from app.modules.dataset.forms import DataSetForm
from app.modules.dataset.models import (
<<<<<<< HEAD
    DSDownloadRecord,
    File,
    FileDownloadRecord,
    FileViewRecord,
=======
    DSDownloadRecord
>>>>>>> 2fd6b9ee
)
from app.modules.dataset import dataset_bp
from app.modules.dataset.services import (
    AuthorService,
    DSDownloadRecordService,
    DSMetaDataService,
    DSViewRecordService,
    DataSetService,
<<<<<<< HEAD
    FileService,
    FileDownloadRecordService,
=======
>>>>>>> 2fd6b9ee
    DOIMappingService
)
from app.modules.hubfile.models import Hubfile, HubfileDownloadRecord, HubfileViewRecord
from app.modules.hubfile.services import HubfileDownloadRecordService, HubfileService
from app.modules.zenodo.services import ZenodoService

logger = logging.getLogger(__name__)


dataset_service = DataSetService()
author_service = AuthorService()
dsmetadata_service = DSMetaDataService()
zenodo_service = ZenodoService()
doi_mapping_service = DOIMappingService()
ds_view_record_service = DSViewRecordService()


@dataset_bp.route("/dataset/upload", methods=["GET", "POST"])
@login_required
def create_dataset():
    form = DataSetForm()
    if request.method == "POST":

        dataset = None

        if not form.validate_on_submit():
            return jsonify({"message": form.errors}), 400

        try:
            logger.info("Creating dataset...")
            dataset = dataset_service.create_from_form(form=form, current_user=current_user)
            logger.info(f"Created dataset: {dataset}")
            move_feature_models(dataset)
        except Exception as exc:
            logger.exception(f"Exception while create dataset data in local {exc}")
            return jsonify({"Exception while create dataset data in local: ": str(exc)}), 400

        # send dataset as deposition to Zenodo
        data = {}
        try:
            zenodo_response_json = zenodo_service.create_new_deposition(dataset)
            response_data = json.dumps(zenodo_response_json)
            data = json.loads(response_data)
        except Exception as exc:
            data = {}
            zenodo_response_json = {}
            logger.exception(f"Exception while create dataset data in Zenodo {exc}")

        if data.get("conceptrecid"):
            deposition_id = data.get("id")

            # update dataset with deposition id in Zenodo
            dataset_service.update_dsmetadata(dataset.ds_meta_data_id, deposition_id=deposition_id)

            try:
                # iterate for each feature model (one feature model = one request to Zenodo)
                for feature_model in dataset.feature_models:
                    zenodo_service.upload_file(dataset, deposition_id, feature_model)

                # publish deposition
                zenodo_service.publish_deposition(deposition_id)

                # update DOI
                deposition_doi = zenodo_service.get_doi(deposition_id)
                dataset_service.update_dsmetadata(dataset.ds_meta_data_id, dataset_doi=deposition_doi)
            except Exception as e:
                msg = f"it has not been possible upload feature models in Zenodo and update the DOI: {e}"
                return jsonify({"message": msg}), 200

        # Delete temp folder
        file_path = current_user.temp_folder()
        if os.path.exists(file_path) and os.path.isdir(file_path):
            shutil.rmtree(file_path)

        msg = "Everything works!"
        return jsonify({"message": msg}), 200

    return render_template("dataset/upload_dataset.html", form=form)


@dataset_bp.route("/dataset/list", methods=["GET", "POST"])
@login_required
def list_dataset():
    return render_template(
        "dataset/list_datasets.html",
        datasets=dataset_service.get_synchronized(current_user.id),
        local_datasets=dataset_service.get_unsynchronized(current_user.id),
    )


def move_feature_models(dataset):
    source_dir = current_user.temp_folder()
    dest_dir = f"uploads/user_{current_user.id}/dataset_{dataset.id}/"

    os.makedirs(dest_dir, exist_ok=True)

    for feature_model in dataset.feature_models:
        uvl_filename = feature_model.fm_meta_data.uvl_filename
        shutil.move(os.path.join(source_dir, uvl_filename), dest_dir)


@dataset_bp.route("/dataset/file/upload", methods=["POST"])
@login_required
def upload():
    file = request.files["file"]
    temp_folder = current_user.temp_folder()

    if not file or not file.filename.endswith(".uvl"):
        return jsonify({"message": "No valid file"}), 400

    # create temp folder
    if not os.path.exists(temp_folder):
        os.makedirs(temp_folder)

    file_path = os.path.join(temp_folder, file.filename)

    if os.path.exists(file_path):
        # Generate unique filename (by recursion)
        base_name, extension = os.path.splitext(file.filename)
        i = 1
        while os.path.exists(
            os.path.join(temp_folder, f"{base_name} ({i}){extension}")
        ):
            i += 1
        new_filename = f"{base_name} ({i}){extension}"
        file_path = os.path.join(temp_folder, new_filename)
    else:
        new_filename = file.filename

    try:
        file.save(file_path)
    except Exception as e:
        return jsonify({"message": str(e)}), 500

    return (
        jsonify(
            {
                "message": "UVL uploaded and validated successfully",
                "filename": new_filename,
            }
        ),
        200,
    )


@dataset_bp.route("/dataset/file/delete", methods=["POST"])
def delete():
    data = request.get_json()
    filename = data.get("file")
    temp_folder = current_user.temp_folder()
    filepath = os.path.join(temp_folder, filename)

    if os.path.exists(filepath):
        os.remove(filepath)
        return jsonify({"message": "File deleted successfully"})

    return jsonify({"error": "Error: File not found"})


@dataset_bp.route("/dataset/download/<int:dataset_id>", methods=["GET"])
def download_dataset(dataset_id):
    dataset = dataset_service.get_or_404(dataset_id)

    file_path = f"uploads/user_{dataset.user_id}/dataset_{dataset.id}/"

    temp_dir = tempfile.mkdtemp()
    zip_path = os.path.join(temp_dir, f"dataset_{dataset_id}.zip")

    with ZipFile(zip_path, "w") as zipf:
        for subdir, dirs, files in os.walk(file_path):
            for file in files:
                full_path = os.path.join(subdir, file)

                relative_path = os.path.relpath(full_path, file_path)

                zipf.write(
                    full_path,
                    arcname=os.path.join(
                        os.path.basename(zip_path[:-4]), relative_path
                    ),
                )

    user_cookie = request.cookies.get("download_cookie")
    if not user_cookie:
        user_cookie = str(
            uuid.uuid4()
        )  # Generate a new unique identifier if it does not exist
        # Save the cookie to the user's browser
        resp = make_response(
            send_from_directory(
                temp_dir,
                f"dataset_{dataset_id}.zip",
                as_attachment=True,
                mimetype="application/zip",
            )
        )
        resp.set_cookie("download_cookie", user_cookie)
    else:
        resp = send_from_directory(
            temp_dir,
            f"dataset_{dataset_id}.zip",
            as_attachment=True,
            mimetype="application/zip",
        )

    # Check if the download record already exists for this cookie
    existing_record = DSDownloadRecord.query.filter_by(
        user_id=current_user.id if current_user.is_authenticated else None,
        dataset_id=dataset_id,
        download_cookie=user_cookie
    ).first()

    if not existing_record:
        # Record the download in your database
        DSDownloadRecordService().create(
            user_id=current_user.id if current_user.is_authenticated else None,
            dataset_id=dataset_id,
            download_date=datetime.now(timezone.utc),
            download_cookie=user_cookie,
        )

    return resp


@dataset_bp.route("/file/download/<int:file_id>", methods=["GET"])
def download_file(file_id):
    file = HubfileService().get_or_404(file_id)
    filename = file.name

    directory_path = f"uploads/user_{file.feature_model.data_set.user_id}/dataset_{file.feature_model.data_set_id}/"
    parent_directory_path = os.path.dirname(current_app.root_path)
    file_path = os.path.join(parent_directory_path, directory_path)

    # Get the cookie from the request or generate a new one if it does not exist
    user_cookie = request.cookies.get("file_download_cookie")
    if not user_cookie:
        user_cookie = str(uuid.uuid4())

    # Check if the download record already exists for this cookie
    existing_record = HubfileDownloadRecord.query.filter_by(
        user_id=current_user.id if current_user.is_authenticated else None,
        file_id=file_id,
        download_cookie=user_cookie
    ).first()

    if not existing_record:
        # Record the download in your database
        HubfileDownloadRecordService().create(
            user_id=current_user.id if current_user.is_authenticated else None,
            file_id=file_id,
            download_date=datetime.now(timezone.utc),
            download_cookie=user_cookie,
        )

    # Save the cookie to the user's browser
    resp = make_response(
        send_from_directory(directory=file_path, path=filename, as_attachment=True)
    )
    resp.set_cookie("file_download_cookie", user_cookie)

    return resp


@dataset_bp.route('/file/view/<int:file_id>', methods=['GET'])
def view_file(file_id):
    file = Hubfile.query.get_or_404(file_id)
    filename = file.name

    directory_path = f"uploads/user_{file.feature_model.data_set.user_id}/dataset_{file.feature_model.data_set_id}/"
    parent_directory_path = os.path.dirname(current_app.root_path)
    file_path = os.path.join(parent_directory_path, directory_path, filename)

    try:
        if os.path.exists(file_path):
            with open(file_path, 'r') as f:
                content = f.read()

            user_cookie = request.cookies.get('view_cookie')
            if not user_cookie:
                user_cookie = str(uuid.uuid4())

            # Check if the view record already exists for this cookie
            existing_record = HubfileViewRecord.query.filter_by(
                user_id=current_user.id if current_user.is_authenticated else None,
                file_id=file_id,
                view_cookie=user_cookie
            ).first()

            if not existing_record:
                # Register file view
                new_view_record = HubfileViewRecord(
                    user_id=current_user.id if current_user.is_authenticated else None,
                    file_id=file_id,
                    view_date=datetime.now(),
                    view_cookie=user_cookie
                )
                db.session.add(new_view_record)
                db.session.commit()

            # Prepare response
            response = jsonify({'success': True, 'content': content})
            if not request.cookies.get('view_cookie'):
                response = make_response(response)
                response.set_cookie('view_cookie', user_cookie, max_age=60*60*24*365*2)

            return response
        else:
            return jsonify({'success': False, 'error': 'File not found'}), 404
    except Exception as e:
        return jsonify({'success': False, 'error': str(e)}), 500


@dataset_bp.route("/doi/<path:doi>/", methods=["GET"])
def subdomain_index(doi):

    # Check if the DOI is an old DOI
    new_doi = doi_mapping_service.get_new_doi(doi)
    if new_doi:
        # Redirect to the same path with the new DOI
        return redirect(url_for('dataset.subdomain_index', doi=new_doi), code=302)

    # Try to search the dataset by the provided DOI (which should already be the new one)
    ds_meta_data = dsmetadata_service.filter_by_doi(doi)

    if not ds_meta_data:
        abort(404)

    # Get dataset
    dataset = ds_meta_data.data_set

    # Save the cookie to the user's browser
    user_cookie = ds_view_record_service.create_cookie(dataset=dataset)
    resp = make_response(render_template("dataset/view_dataset.html", dataset=dataset))
    resp.set_cookie("view_cookie", user_cookie)

    return resp


@dataset_bp.route("/dataset/unsynchronized/<int:dataset_id>/", methods=["GET"])
@login_required
def get_unsynchronized_dataset(dataset_id):

    # Get dataset
    dataset = dataset_service.get_unsynchronized_dataset(current_user.id, dataset_id)

    if not dataset:
        abort(404)

    return render_template("dataset/view_dataset.html", dataset=dataset)<|MERGE_RESOLUTION|>--- conflicted
+++ resolved
@@ -23,14 +23,7 @@
 from app import db
 from app.modules.dataset.forms import DataSetForm
 from app.modules.dataset.models import (
-<<<<<<< HEAD
-    DSDownloadRecord,
-    File,
-    FileDownloadRecord,
-    FileViewRecord,
-=======
     DSDownloadRecord
->>>>>>> 2fd6b9ee
 )
 from app.modules.dataset import dataset_bp
 from app.modules.dataset.services import (
@@ -39,11 +32,6 @@
     DSMetaDataService,
     DSViewRecordService,
     DataSetService,
-<<<<<<< HEAD
-    FileService,
-    FileDownloadRecordService,
-=======
->>>>>>> 2fd6b9ee
     DOIMappingService
 )
 from app.modules.hubfile.models import Hubfile, HubfileDownloadRecord, HubfileViewRecord
