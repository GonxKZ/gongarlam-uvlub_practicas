from datetime import datetime
from enum import Enum

from flask import request
from sqlalchemy import Enum as SQLAlchemyEnum

from app import db


class PublicationType(Enum):
    NONE = 'none'
    ANNOTATION_COLLECTION = 'annotationcollection'
    BOOK = 'book'
    BOOK_SECTION = 'section'
    CONFERENCE_PAPER = 'conferencepaper'
    DATA_MANAGEMENT_PLAN = 'datamanagementplan'
    JOURNAL_ARTICLE = 'article'
    PATENT = 'patent'
    PREPRINT = 'preprint'
    PROJECT_DELIVERABLE = 'deliverable'
    PROJECT_MILESTONE = 'milestone'
    PROPOSAL = 'proposal'
    REPORT = 'report'
    SOFTWARE_DOCUMENTATION = 'softwaredocumentation'
    TAXONOMIC_TREATMENT = 'taxonomictreatment'
    TECHNICAL_NOTE = 'technicalnote'
    THESIS = 'thesis'
    WORKING_PAPER = 'workingpaper'
    OTHER = 'other'


class Author(db.Model):
    id = db.Column(db.Integer, primary_key=True)
    name = db.Column(db.String(120), nullable=False)
    affiliation = db.Column(db.String(120))
    orcid = db.Column(db.String(120))
    ds_meta_data_id = db.Column(db.Integer, db.ForeignKey('ds_meta_data.id'))
    fm_meta_data_id = db.Column(db.Integer, db.ForeignKey('fm_meta_data.id'))

    def to_dict(self):
        return {
            'name': self.name,
            'affiliation': self.affiliation,
            'orcid': self.orcid
        }


class DSMetrics(db.Model):
    id = db.Column(db.Integer, primary_key=True)
    number_of_models = db.Column(db.String(120))
    number_of_features = db.Column(db.String(120))

    def __repr__(self):
        return f'DSMetrics<models={self.number_of_models}, features={self.number_of_features}>'


class DSMetaData(db.Model):
    id = db.Column(db.Integer, primary_key=True)
    deposition_id = db.Column(db.Integer)
    title = db.Column(db.String(120), nullable=False)
    description = db.Column(db.Text, nullable=False)
    publication_type = db.Column(SQLAlchemyEnum(PublicationType), nullable=False)
    publication_doi = db.Column(db.String(120))
    dataset_doi = db.Column(db.String(120))
    tags = db.Column(db.String(120))
    ds_metrics_id = db.Column(db.Integer, db.ForeignKey('ds_metrics.id'))
    ds_metrics = db.relationship('DSMetrics', uselist=False, backref='ds_meta_data', cascade="all, delete")
    authors = db.relationship('Author', backref='ds_meta_data', lazy=True, cascade="all, delete")


class DataSet(db.Model):
    id = db.Column(db.Integer, primary_key=True)
    user_id = db.Column(db.Integer, db.ForeignKey('user.id'), nullable=False)

    ds_meta_data_id = db.Column(db.Integer, db.ForeignKey('ds_meta_data.id'), nullable=False)
    created_at = db.Column(db.DateTime, nullable=False, default=datetime.utcnow)

    ds_meta_data = db.relationship('DSMetaData', backref=db.backref('data_set', uselist=False))
    feature_models = db.relationship('FeatureModel', backref='data_set', lazy=True, cascade="all, delete")

    def name(self):
        return self.ds_meta_data.title

    def files(self):
        return [file for fm in self.feature_models for file in fm.files]

    def delete(self):
        db.session.delete(self)
        db.session.commit()

    def get_cleaned_publication_type(self):
        return self.ds_meta_data.publication_type.name.replace('_', ' ').title()

    def get_zenodo_url(self):
        return f'https://zenodo.org/record/{self.ds_meta_data.deposition_id}' if self.ds_meta_data.dataset_doi else None

    def get_files_count(self):
        return sum(len(fm.files) for fm in self.feature_models)

    def get_file_total_size(self):
        return sum(file.size for fm in self.feature_models for file in fm.files)

    def get_file_total_size_for_human(self):
        from app.modules.dataset.services import SizeService
        return SizeService().get_human_readable_size(self.get_file_total_size())

    def get_uvlhub_doi(self):
        from app.modules.dataset.services import DataSetService
        return DataSetService().get_uvlhub_doi(self)

    def to_dict(self):
        return {
            'title': self.ds_meta_data.title,
            'id': self.id,
            'created_at': self.created_at,
            'created_at_timestamp': int(self.created_at.timestamp()),
            'description': self.ds_meta_data.description,
            'authors': [author.to_dict() for author in self.ds_meta_data.authors],
            'publication_type': self.get_cleaned_publication_type(),
            'publication_doi': self.ds_meta_data.publication_doi,
            'dataset_doi': self.ds_meta_data.dataset_doi,
            'tags': self.ds_meta_data.tags.split(",") if self.ds_meta_data.tags else [],
            'url': self.get_uvlhub_doi(),
            'download': f'{request.host_url.rstrip("/")}/dataset/download/{self.id}',
            'zenodo': self.get_zenodo_url(),
            'files': [file.to_dict() for fm in self.feature_models for file in fm.files],
            'files_count': self.get_files_count(),
            'total_size_in_bytes': self.get_file_total_size(),
            'total_size_in_human_format': self.get_file_total_size_for_human(),
        }

    def __repr__(self):
        return f'DataSet<{self.id}>'


class FeatureModel(db.Model):
    id = db.Column(db.Integer, primary_key=True)
    data_set_id = db.Column(db.Integer, db.ForeignKey('data_set.id'), nullable=False)
    fm_meta_data_id = db.Column(db.Integer, db.ForeignKey('fm_meta_data.id'))
    files = db.relationship('Hubfile', backref='feature_model', lazy=True, cascade="all, delete")
    fm_meta_data = db.relationship('FMMetaData', uselist=False, backref='feature_model', cascade="all, delete")

    def __repr__(self):
        return f'FeatureModel<{self.id}>'


<<<<<<< HEAD
class File(db.Model):
    id = db.Column(db.Integer, primary_key=True)
    name = db.Column(db.String(120), nullable=False)
    checksum = db.Column(db.String(120), nullable=False)
    size = db.Column(db.Integer, nullable=False)
    feature_model_id = db.Column(db.Integer, db.ForeignKey('feature_model.id'), nullable=False)

    def get_formatted_size(self):
        from app.modules.dataset.services import SizeService
        return SizeService().get_human_readable_size(self.size)

    def to_dict(self):
        return {
            'id': self.id,
            'name': self.name,
            'checksum': self.checksum,
            'size_in_bytes': self.size,
            'size_in_human_format': self.get_formatted_size(),
            'url': f'{request.host_url.rstrip("/")}/file/download/{self.id}',
        }

    def __repr__(self):
        return f'File<{self.id}>'


=======
>>>>>>> 2fd6b9ee
class FMMetaData(db.Model):
    id = db.Column(db.Integer, primary_key=True)
    uvl_filename = db.Column(db.String(120), nullable=False)
    title = db.Column(db.String(120), nullable=False)
    description = db.Column(db.Text, nullable=False)
    publication_type = db.Column(SQLAlchemyEnum(PublicationType), nullable=False)
    publication_doi = db.Column(db.String(120))
    tags = db.Column(db.String(120))
    uvl_version = db.Column(db.String(120))
    fm_metrics_id = db.Column(db.Integer, db.ForeignKey('fm_metrics.id'))
    fm_metrics = db.relationship('FMMetrics', uselist=False, backref='fm_meta_data')
    authors = db.relationship('Author', backref='fm_metadata', lazy=True, cascade="all, delete",
                              foreign_keys=[Author.fm_meta_data_id])

    def __repr__(self):
        return f'FMMetaData<{self.title}'


class FMMetrics(db.Model):
    id = db.Column(db.Integer, primary_key=True)
    solver = db.Column(db.Text)
    not_solver = db.Column(db.Text)

    def __repr__(self):
        return f'FMMetrics<solver={self.solver}, not_solver={self.not_solver}>'


class DSDownloadRecord(db.Model):
    id = db.Column(db.Integer, primary_key=True)
    user_id = db.Column(db.Integer, db.ForeignKey('user.id'), nullable=True)
    dataset_id = db.Column(db.Integer, db.ForeignKey('data_set.id'))
    download_date = db.Column(db.DateTime, nullable=False, default=datetime.utcnow)
    download_cookie = db.Column(db.String(36), nullable=False)  # Assuming UUID4 strings

    def __repr__(self):
        return (
            f'<Download id={self.id} '
            f'dataset_id={self.dataset_id} '
            f'date={self.download_date} '
            f'cookie={self.download_cookie}>'
        )


class DSViewRecord(db.Model):
    id = db.Column(db.Integer, primary_key=True)
    user_id = db.Column(db.Integer, db.ForeignKey('user.id'), nullable=True)
    dataset_id = db.Column(db.Integer, db.ForeignKey('data_set.id'))
    view_date = db.Column(db.DateTime, nullable=False, default=datetime.utcnow)
    view_cookie = db.Column(db.String(36), nullable=False)  # Assuming UUID4 strings

    def __repr__(self):
        return f'<View id={self.id} dataset_id={self.dataset_id} date={self.view_date} cookie={self.view_cookie}>'


class DOIMapping(db.Model):
    id = db.Column(db.Integer, primary_key=True)
<<<<<<< HEAD
    user_id = db.Column(db.Integer, db.ForeignKey('user.id'), nullable=True)
    file_id = db.Column(db.Integer, db.ForeignKey('file.id'))
    download_date = db.Column(db.DateTime, nullable=False, default=datetime.utcnow)
    download_cookie = db.Column(db.String(36), nullable=False)  # Assuming UUID4 strings

    def __repr__(self):
        return (
            f'<FileDownload id={self.id} '
            f'file_id={self.file_id} '
            f'date={self.download_date} '
            f'cookie={self.download_cookie}>'
        )


class DOIMapping(db.Model):
    id = db.Column(db.Integer, primary_key=True)
=======
>>>>>>> 2fd6b9ee
    dataset_doi_old = db.Column(db.String(120))
    dataset_doi_new = db.Column(db.String(120))<|MERGE_RESOLUTION|>--- conflicted
+++ resolved
@@ -144,34 +144,6 @@
         return f'FeatureModel<{self.id}>'
 
 
-<<<<<<< HEAD
-class File(db.Model):
-    id = db.Column(db.Integer, primary_key=True)
-    name = db.Column(db.String(120), nullable=False)
-    checksum = db.Column(db.String(120), nullable=False)
-    size = db.Column(db.Integer, nullable=False)
-    feature_model_id = db.Column(db.Integer, db.ForeignKey('feature_model.id'), nullable=False)
-
-    def get_formatted_size(self):
-        from app.modules.dataset.services import SizeService
-        return SizeService().get_human_readable_size(self.size)
-
-    def to_dict(self):
-        return {
-            'id': self.id,
-            'name': self.name,
-            'checksum': self.checksum,
-            'size_in_bytes': self.size,
-            'size_in_human_format': self.get_formatted_size(),
-            'url': f'{request.host_url.rstrip("/")}/file/download/{self.id}',
-        }
-
-    def __repr__(self):
-        return f'File<{self.id}>'
-
-
-=======
->>>>>>> 2fd6b9ee
 class FMMetaData(db.Model):
     id = db.Column(db.Integer, primary_key=True)
     uvl_filename = db.Column(db.String(120), nullable=False)
@@ -228,24 +200,5 @@
 
 class DOIMapping(db.Model):
     id = db.Column(db.Integer, primary_key=True)
-<<<<<<< HEAD
-    user_id = db.Column(db.Integer, db.ForeignKey('user.id'), nullable=True)
-    file_id = db.Column(db.Integer, db.ForeignKey('file.id'))
-    download_date = db.Column(db.DateTime, nullable=False, default=datetime.utcnow)
-    download_cookie = db.Column(db.String(36), nullable=False)  # Assuming UUID4 strings
-
-    def __repr__(self):
-        return (
-            f'<FileDownload id={self.id} '
-            f'file_id={self.file_id} '
-            f'date={self.download_date} '
-            f'cookie={self.download_cookie}>'
-        )
-
-
-class DOIMapping(db.Model):
-    id = db.Column(db.Integer, primary_key=True)
-=======
->>>>>>> 2fd6b9ee
     dataset_doi_old = db.Column(db.String(120))
     dataset_doi_new = db.Column(db.String(120))