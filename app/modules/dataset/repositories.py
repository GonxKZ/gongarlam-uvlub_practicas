--- conflicted
+++ resolved
@@ -183,40 +183,11 @@
     def count_feature_models(self) -> int:
         max_id = self.model.query.with_entities(func.max(self.model.id)).scalar()
         return max_id if max_id is not None else 0
-<<<<<<< HEAD
-
-
-class FileRepository(BaseRepository):
-    def __init__(self):
-        super().__init__(File)
-
-
-class FileDownloadRecordRepository(BaseRepository):
-    def __init__(self):
-        super().__init__(FileDownloadRecord)
-
-    def total_feature_model_downloads(self) -> int:
-        max_id = self.model.query.with_entities(func.max(self.model.id)).scalar()
-        return max_id if max_id is not None else 0
-=======
->>>>>>> 2fd6b9ee
 
 
 class DOIMappingRepository(BaseRepository):
     def __init__(self):
         super().__init__(DOIMapping)
 
-<<<<<<< HEAD
-    def total_feature_model_views(self) -> int:
-        max_id = self.model.query.with_entities(func.max(self.model.id)).scalar()
-        return max_id if max_id is not None else 0
-
-
-class DOIMappingRepository(BaseRepository):
-    def __init__(self):
-        super().__init__(DOIMapping)
-
-=======
->>>>>>> 2fd6b9ee
     def get_new_doi(self, old_doi: str) -> str:
         return self.model.query.filter_by(dataset_doi_old=old_doi).first()