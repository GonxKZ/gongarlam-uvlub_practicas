import os
import json
import hashlib
import shutil
import tempfile
import uuid

from datetime import datetime
from zipfile import ZipFile
from app import db

<<<<<<< HEAD
from flask import render_template, request, jsonify, send_from_directory, abort, \
    current_app, make_response
=======
from flask import (
    render_template,
    request,
    jsonify,
    send_from_directory,
    current_app,
    make_response,
    abort,
)
>>>>>>> c4109db4
from flask_login import login_required, current_user

import app
from app.blueprints.dataset.forms import DataSetForm
<<<<<<< HEAD
from app.blueprints.dataset.models import DataSet, FileViewRecord, FeatureModel, File, FMMetaData, DSMetaData, Author, \
     PublicationType, DSDownloadRecord, DSViewRecord, FileDownloadRecord
=======
from app.blueprints.dataset.models import DataSet, PublicationType
>>>>>>> c4109db4
from app.blueprints.dataset import dataset_bp
from app.blueprints.dataset.services import (
    AuthorService,
    DSDownloadRecordService,
    DSMetaDataService,
    DSViewRecordService,
    DataSetService,
    FMMetaDataService,
    FeatureModelService,
    FileService,
    FileDownloadRecordService,
)
from app.blueprints.zenodo.services import ZenodoService


dataset_service = DataSetService()
author_service = AuthorService()
dsmetadata_service = DSMetaDataService()
zenodo_service = ZenodoService()


@dataset_bp.route("/dataset/upload", methods=["GET", "POST"])
@login_required
def create_dataset():
    form = DataSetForm()
    if request.method == "POST":
        try:
            # get JSON from frontend
            form_data_json = request.form.get("formData")
            form_data_dict = json.loads(form_data_json)

            # get dicts
            uploaded_models_data = form_data_dict["uploaded_models_form"]

            # create dataset
            dataset = create_dataset_in_db(form_data_dict["basic_info_form"])

            # send dataset as deposition to Zenodo
            try:
                zenodo_response_json = zenodo_service.create_new_deposition(dataset)
                response_data = json.dumps(zenodo_response_json)
                data = json.loads(response_data)
            except Exception:
                data = {}
                zenodo_response_json = {}

            if data.get("conceptrecid"):
                deposition_id = data.get("id")

                # update dataset with deposition id in Zenodo
                dsmetadata_service.update(
                    dataset.ds_meta_data_id, deposition_id=deposition_id
                )

                # create feature models
                feature_models = create_feature_models_in_db(
                    dataset, uploaded_models_data
                )

                try:
                    # iterate for each feature model (one feature model = one request to Zenodo
                    for feature_model in feature_models:
                        zenodo_service.upload_file(deposition_id, feature_model)

                    # publish deposition
                    zenodo_service.publish_deposition(deposition_id)

                    # update DOI
                    deposition_doi = zenodo_service.get_doi(deposition_id)
                    dsmetadata_service.update(
                        dataset.ds_meta_data_id, dataset_doi=deposition_doi
                    )
                except Exception:
                    pass

                # move feature models permanently
                move_feature_models(dataset.id, feature_models)

            else:
                # it has not been possible to create the deposition in Zenodo, so we save everything locally

                # create feature models
                feature_models = create_feature_models_in_db(
                    dataset, uploaded_models_data
                )

                # move feature models permanently
                move_feature_models(dataset.id, feature_models)

            return jsonify({"message": zenodo_response_json}), 200

        except Exception as e:
            return jsonify({"message": str(e)}), 500

    # Delete temp folder
    file_path = os.path.join(app.upload_folder_name(), "temp", str(current_user.id))
    if os.path.exists(file_path) and os.path.isdir(file_path):
        shutil.rmtree(file_path)

    return render_template("dataset/upload_dataset.html", form=form)


@dataset_bp.route("/dataset/list", methods=["GET", "POST"])
@login_required
def list_dataset():
    return render_template(
        "dataset/list_datasets.html",
        datasets=dataset_service.get_synchronized(current_user.id),
        local_datasets=dataset_service.get_unsynchronized(current_user.id),
    )


def create_dataset_in_db(basic_info_data):
    ds_data = {
        "title": basic_info_data["title"][0],
        "description": basic_info_data["description"][0],
        "publication_type": PublicationType(basic_info_data["publication_type"][0]),
        "publication_doi": basic_info_data["publication_doi"][0],
        "tags": basic_info_data["tags"][0],
    }
    ds_meta_data = dsmetadata_service.create(**ds_data)

    # create dataset metadata authors
    # I always add myself
    author_data = {
        "name": f"{current_user.profile.surname}, {current_user.profile.name}",
        "affiliation": current_user.profile.affiliation
        if hasattr(current_user.profile, "affiliation")
        else None,
        "orcid": current_user.profile.orcid
        if hasattr(current_user.profile, "orcid")
        else None,
        "ds_meta_data_id": ds_meta_data.id,
    }
    author_service.create(**author_data)

    # how many authors are there?
    if "author_name" in basic_info_data:
        number_of_authors = len(basic_info_data["author_name"])
        for i in range(number_of_authors):
            extra_author = {
                "name": basic_info_data["author_name"][i],
                "affiliation": basic_info_data["author_affiliation"][i],
                "orcid": basic_info_data["author_orcid"][i],
                "ds_meta_data_id": ds_meta_data.id,
            }
            author_service.create(**extra_author)

    # create dataset
    return dataset_service.create(
        user_id=current_user.id, ds_meta_data_id=ds_meta_data.id
    )


def create_feature_models_in_db(dataset: DataSet, uploaded_models_data: dict):
    feature_models = []

    for i, uvl_identifier in enumerate(uploaded_models_data.get("uvl_identifier", [])):
        uvl_filename = uploaded_models_data["uvl_filename"][i]

        # create feature model metadata
        feature_model_metadata = FMMetaDataService().create(
            uvl_filename=uvl_filename,
            title=uploaded_models_data["title"][i],
            description=uploaded_models_data["description"][i],
            publication_type=PublicationType(
                uploaded_models_data["uvl_publication_type"][i]
            ),
            publication_doi=uploaded_models_data["publication_doi"][i],
            tags=uploaded_models_data["tags"][i],
            uvl_version=uploaded_models_data["uvl_version"][i],
        )

        # create feature model
        feature_model = FeatureModelService().create(
            data_set_id=dataset.id,
            fm_meta_data_id=feature_model_metadata.id,
        )

        # associated authors in feature model
        for idx, author_name in enumerate(
            uploaded_models_data.get(f"author_name_{uvl_identifier}", [])
        ):
            author_service.create(
                name=author_name,
                affiliation=uploaded_models_data[
                    f"author_affiliation_{uvl_identifier}"
                ][idx],
                orcid=uploaded_models_data[f"author_orcid_{uvl_identifier}"][idx],
                fm_meta_data_id=feature_model_metadata.id,
            )

        # associated files in feature model
        user_id = current_user.id
        file_path = os.path.join(
            app.upload_folder_name(), "temp", str(user_id), uvl_filename
        )
        checksum, size = calculate_checksum_and_size(file_path)

        FileService().create(
            name=uvl_filename,
            checksum=checksum,
            size=size,
            feature_model_id=feature_model.id,
        )

        feature_models.append(feature_model)

    return feature_models


def calculate_checksum_and_size(file_path):
    file_size = os.path.getsize(file_path)
    with open(file_path, "rb") as file:
        content = file.read()
        hash_md5 = hashlib.md5(content).hexdigest()
        return hash_md5, file_size


def move_feature_models(dataset_id, feature_models):
    user_id = current_user.id
    source_dir = f"uploads/temp/{user_id}/"
    dest_dir = f"uploads/user_{user_id}/dataset_{dataset_id}/"

    os.makedirs(dest_dir, exist_ok=True)

    for feature_model in feature_models:
        uvl_filename = feature_model.fm_meta_data.uvl_filename
        shutil.move(os.path.join(source_dir, uvl_filename), dest_dir)


@dataset_bp.route("/dataset/file/upload", methods=["POST"])
@login_required
def upload():
    file = request.files["file"]
    user_id = current_user.id
    temp_folder = os.path.join(app.upload_folder_name(), "temp", str(user_id))

    if not file or not file.filename.endswith(".uvl"):
        return jsonify({"message": "No valid file"}), 400

    # create temp folder
    if not os.path.exists(temp_folder):
        os.makedirs(temp_folder)

    file_path = os.path.join(temp_folder, file.filename)

    if os.path.exists(file_path):
        # Generate unique filename (by recursion)
        base_name, extension = os.path.splitext(file.filename)
        i = 1
        while os.path.exists(
            os.path.join(temp_folder, f"{base_name} ({i}){extension}")
        ):
            i += 1
        new_filename = f"{base_name} ({i}){extension}"
        file_path = os.path.join(temp_folder, new_filename)
    else:
        new_filename = file.filename

    try:
        file.save(file_path)
        if True:
            return (
                jsonify(
                    {
                        "message": "UVL uploaded and validated successfully",
                        "filename": new_filename,
                    }
                ),
                200,
            )
        else:
            return jsonify({"message": "No valid model"}), 400
    except Exception as e:
        return jsonify({"message": str(e)}), 500


@dataset_bp.route("/dataset/file/delete", methods=["POST"])
def delete():
    data = request.get_json()
    filename = data.get("file")
    user_id = current_user.id
    temp_folder = os.path.join(app.upload_folder_name(), "temp", str(user_id))
    filepath = os.path.join(temp_folder, filename)

    if os.path.exists(filepath):
        os.remove(filepath)
        return jsonify({"message": "File deleted successfully"})

    return jsonify({"error": "Error: File not found"})


@dataset_bp.route("/dataset/download/<int:dataset_id>", methods=["GET"])
def download_dataset(dataset_id):
    dataset = dataset_service.get_or_404(dataset_id)

    file_path = f"uploads/user_{dataset.user_id}/dataset_{dataset.id}/"

    temp_dir = tempfile.mkdtemp()
    zip_path = os.path.join(temp_dir, f"dataset_{dataset_id}.zip")

    with ZipFile(zip_path, "w") as zipf:
        for subdir, dirs, files in os.walk(file_path):
            for file in files:
                full_path = os.path.join(subdir, file)

                relative_path = os.path.relpath(full_path, file_path)

                zipf.write(
                    full_path,
                    arcname=os.path.join(
                        os.path.basename(zip_path[:-4]), relative_path
                    ),
                )

    user_cookie = request.cookies.get("download_cookie")
    if not user_cookie:
        user_cookie = str(
            uuid.uuid4()
        )  # Generate a new unique identifier if it does not exist
        # Save the cookie to the user's browser
        resp = make_response(
            send_from_directory(
                temp_dir,
                f"dataset_{dataset_id}.zip",
                as_attachment=True,
                mimetype="application/zip",
            )
        )
        resp.set_cookie("download_cookie", user_cookie)
    else:
        resp = send_from_directory(
            temp_dir,
            f"dataset_{dataset_id}.zip",
            as_attachment=True,
            mimetype="application/zip",
        )

<<<<<<< HEAD
    # Check if the download record already exists for this cookie
    existing_record = DSDownloadRecord.query.filter_by(
        user_id=current_user.id if current_user.is_authenticated else None,
        dataset_id=dataset_id,
        download_cookie=user_cookie
    ).first()

    if not existing_record:
        # Record the download in your database
        download_record = DSDownloadRecord(
            user_id=current_user.id if current_user.is_authenticated else None,
            dataset_id=dataset_id,
            download_date=datetime.now(),
            download_cookie=user_cookie
        )

        app.db.session.add(download_record)
        app.db.session.commit()
=======
    # Record the download in your database
    DSDownloadRecordService().create(
        user_id=current_user.id if current_user.is_authenticated else None,
        dataset_id=dataset_id,
        download_date=datetime.utcnow(),
        download_cookie=user_cookie,
    )
>>>>>>> c4109db4

    return resp


@dataset_bp.route("/dataset/view/<int:dataset_id>", methods=["GET"])
def view_dataset(dataset_id):
    dataset = dataset_service.get_or_404(dataset_id)

    # Get the cookie from the request or generate a new one if it does not exist
    user_cookie = request.cookies.get("view_cookie")
    if not user_cookie:
        user_cookie = str(uuid.uuid4())

<<<<<<< HEAD
    # Check if the view record already exists for this cookie
    existing_record = DSViewRecord.query.filter_by(
        user_id=current_user.id if current_user.is_authenticated else None,
        dataset_id=dataset_id,
        view_cookie=user_cookie
    ).first()

    if not existing_record:
        # Record the view in your database
        view_record = DSViewRecord(
            user_id=current_user.id if current_user.is_authenticated else None,
            dataset_id=dataset_id,
            view_date=datetime.now(),
            view_cookie=user_cookie
        )
        app.db.session.add(view_record)
        app.db.session.commit()
=======
    # Record the view in your database
    DSViewRecordService().create(
        user_id=current_user.id if current_user.is_authenticated else None,
        dataset_id=dataset_id,
        view_date=datetime.utcnow(),
        view_cookie=user_cookie,
    )
>>>>>>> c4109db4

    # Save the cookie to the user's browser
    resp = make_response(render_template("dataset/view_dataset.html", dataset=dataset))
    resp.set_cookie("view_cookie", user_cookie)

    return resp


@dataset_bp.route("/file/download/<int:file_id>", methods=["GET"])
def download_file(file_id):
    file = FileService().get_or_404(file_id)
    filename = file.name

    directory_path = f"uploads/user_{file.feature_model.data_set.user_id}/dataset_{file.feature_model.data_set_id}/"
    parent_directory_path = os.path.dirname(current_app.root_path)
    file_path = os.path.join(parent_directory_path, directory_path)

    # Get the cookie from the request or generate a new one if it does not exist
    user_cookie = request.cookies.get("file_download_cookie")
    if not user_cookie:
        user_cookie = str(uuid.uuid4())

<<<<<<< HEAD
    # Check if the download record already exists for this cookie
    existing_record = FileDownloadRecord.query.filter_by(
        user_id=current_user.id if current_user.is_authenticated else None,
        file_id=file_id,
        download_cookie=user_cookie
    ).first()

    if not existing_record:
        # Record the download in your database
        download_record = FileDownloadRecord(
            user_id=current_user.id if current_user.is_authenticated else None,
            file_id=file_id,
            download_date=datetime.now(),
            download_cookie=user_cookie
        )
        app.db.session.add(download_record)
        app.db.session.commit()

    # Save the cookie to the user's browser
    resp = make_response(send_from_directory(directory=file_path, path=filename, as_attachment=True))
    resp.set_cookie('file_download_cookie', user_cookie)

    return resp


@dataset_bp.route('/file/view/<int:file_id>', methods=['GET'])
def view_file(file_id):
    file = File.query.get_or_404(file_id)
    filename = file.name

    directory_path = f"uploads/user_{file.feature_model.data_set.user_id}/dataset_{file.feature_model.data_set_id}/"
    parent_directory_path = os.path.dirname(current_app.root_path)
    file_path = os.path.join(parent_directory_path, directory_path, filename)

    try:
        if os.path.exists(file_path):
            with open(file_path, 'r') as f:
                content = f.read()

            user_cookie = request.cookies.get('view_cookie')
            if not user_cookie:
                user_cookie = str(uuid.uuid4())

            # Check if the view record already exists for this cookie
            existing_record = FileViewRecord.query.filter_by(
                user_id=current_user.id if current_user.is_authenticated else None,
                file_id=file_id,
                view_cookie=user_cookie
            ).first()

            if not existing_record:
                # Register file view
                new_view_record = FileViewRecord(
                    user_id=current_user.id if current_user.is_authenticated else None,
                    file_id=file_id,
                    view_date=datetime.now(),
                    view_cookie=user_cookie
                )
                db.session.add(new_view_record)
                db.session.commit()

            # Prepare response
            response = jsonify({'success': True, 'content': content})
            if not request.cookies.get('view_cookie'):
                response = make_response(response)
                response.set_cookie('view_cookie', user_cookie, max_age=60*60*24*365*2)

            return response
        else:
            return jsonify({'success': False, 'error': 'File not found'}), 404
    except Exception as e:
        return jsonify({'success': False, 'error': str(e)}), 500


'''
    API ENDPOINTS FOR DATASET MODEL
'''

'''
@dataset_bp.route('/api/v1/dataset/', methods=['GET'])
def get_all_dataset():
    datasets = DataSet.query.order_by(DataSet.created_at.desc()).all()
    dataset_list = [dataset.to_dict() for dataset in datasets]
    return jsonify(dataset_list)


@dataset_bp.route('/api/v1/dataset/<int:dataset_id>', methods=['GET'])
def get_dataset(dataset_id):
    dataset = DataSet.query.get_or_404(dataset_id)
    return dataset.to_dict()


@dataset_bp.route('/api/v1/dataset/', methods=['POST'])
def api_create_dataset():
    """
    ENDPOINT FOR CREATE DATASET
    """

    """
    PART 1: GET BASIC DATA
    """

    user = app.get_user_by_token("BLABLABLA")  # TODO
    data = json.loads(request.files['json'].read())
    temp_folder = os.path.join(app.upload_folder_name(), 'temp', str(user.id))

    # Delete the existing temp_folder if it exists
    if os.path.exists(temp_folder):
        shutil.rmtree(temp_folder)

    # Create the new temp_folder
    os.makedirs(temp_folder)

    info = data['info']
    models = data['models']

    """
    PART 2: SAVE BASIC DATA
    """
    ds_meta_data = _create_ds_meta_data(info=info)
    _create_authors(info=info, ds_meta_data=ds_meta_data)
    dataset = _create_dataset(user=user, ds_meta_data=ds_meta_data)

    """
    PART 3: SAVE FILES IN TEMP FOLDER
    """
    files = request.files.to_dict()
    for filename, file in files.items():
        if filename != 'json':

            if file and filename.endswith('.uvl'):

                # create temporal folder for this user
                if not os.path.exists(temp_folder):
                    os.makedirs(temp_folder)

                try:
                    filename = os.path.basename(file.filename)
                    file.save(os.path.join(temp_folder, filename))
                    # TODO: Change valid model function
                    if True:
                        continue  # TODO
                    else:
                        dataset.delete()
                        return jsonify({'message': f'{filename} is not a valid model'}), 400
                except Exception as e:
                    dataset.delete()
                    return jsonify({'Exception in save files in temp folder': str(e)}), 500

            else:
                dataset.delete()
                return jsonify({'message': f'{filename} is not a valid extension'}), 400

    """
    PART 4: SEND BASIC DATA TO ZENODO
    """
    zenodo_response_json = zenodo_create_new_deposition(dataset)
    response_data = json.dumps(zenodo_response_json)
    zenodo_json_data = json.loads(response_data)

    """
    PART 5: CREATE FEATURE MODELS
    """
    feature_models = _create_feature_models(dataset=dataset, models=models, user=user)

    if zenodo_json_data.get('conceptrecid'):

        # update dataset with deposition id in Zenodo
        deposition_id = zenodo_json_data.get('id')
        dataset.ds_meta_data.deposition_id = deposition_id
        app.db.session.commit()

        """
        PART 6: SEND FILES TO ZENODO AND PUBLISH
        """
        try:
            # iterate for each feature model (one feature model = one request to Zenodo
            try:
                for feature_model in feature_models:
                    zenodo_upload_file(deposition_id, feature_model, user=user)

                    # Wait for 0.6 seconds before the next API call to ensure we do not exceed
                    # the rate limit of 100 requests per minute. This is because 60 seconds (1 minute)
                    # divided by 100 requests equals 0.6 seconds per request.
                    time.sleep(0.6)

            except Exception as e:
                logging.error("Exception occurred during file upload", exc_info=True)
                return jsonify({'exception': str(e)}), 500

            # publish deposition
            try:
                zenodo_publish_deposition(deposition_id)
            except Exception as e:
                logging.error("Exception occurred during publish deposition", exc_info=True)
                return jsonify({'exception': str(e)}), 500

            # update DOI
            try:
                deposition_doi = zenodo_get_doi(deposition_id)
                dataset.ds_meta_data.dataset_doi = deposition_doi
                app.db.session.commit()
            except Exception as e:
                logging.error("Exception occurred during update DOI", exc_info=True)
                return jsonify({'exception': str(e)}), 500

        except Exception as e:
            logging.error("Exception occurred", exc_info=True)
            return jsonify({'exception': str(e)}), 500

    """
    PART 7: MOVE FEATURE MODELS PERMANENTLY
    """
    move_feature_models(dataset.id, feature_models, user=user)

    return jsonify(dataset.to_dict()), 200


def _create_ds_meta_data(info: dict) -> DSMetaData:
    ds_meta_data = DSMetaData(
        title=info["title"],
        description=info["description"],
        publication_type=PublicationType(info["publication_type"]),
        publication_doi=info["publication_doi"],
        tags=','.join(tag.strip() for tag in info['tags'])
=======
    # Record the download in your database
    FileDownloadRecordService().create(
        user_id=current_user.id if current_user.is_authenticated else None,
        file_id=file_id,
        download_date=datetime.utcnow(),
        download_cookie=user_cookie,
    )

    # Save the cookie to the user's browser
    resp = make_response(
        send_from_directory(directory=file_path, path=filename, as_attachment=True)
>>>>>>> c4109db4
    )
    resp.set_cookie("file_download_cookie", user_cookie)

    return resp


@dataset_bp.route("/doi/<path:doi>/", methods=["GET"])
def subdomain_index(doi):
    # Busca el dataset por DOI
<<<<<<< HEAD
    ds_meta_data = DSMetaData.query.filter_by(dataset_doi=doi).first()
    if ds_meta_data:
        dataset = ds_meta_data.data_set

        if dataset:
            dataset_id = dataset.id
            user_cookie = request.cookies.get('view_cookie', str(uuid.uuid4()))

            # Registra la vista del dataset
            view_record = DSViewRecord(
                user_id=current_user.id if current_user.is_authenticated else None,
                dataset_id=dataset_id,
                view_date=datetime.now(),
                view_cookie=user_cookie
            )
            app.db.session.add(view_record)
            app.db.session.commit()

            # Prepara la respuesta y establece la cookie
            resp = make_response(render_template('dataset/view_dataset.html', dataset=dataset))
            resp.set_cookie('view_cookie', user_cookie, max_age=30 * 24 * 60 * 60)  # Ejemplo: cookie expira en 30 días
=======
    ds_meta_data = dsmetadata_service.filter_by_doi(doi)
    if not ds_meta_data:
        abort(404)

    dataset = ds_meta_data.data_set
    if dataset:
        dataset_id = dataset.id
        user_cookie = request.cookies.get("view_cookie", str(uuid.uuid4()))

        # Registra la vista del dataset
        DSViewRecordService().create(
            user_id=current_user.id if current_user.is_authenticated else None,
            dataset_id=dataset_id,
            view_date=datetime.utcnow(),
            view_cookie=user_cookie,
        )
>>>>>>> c4109db4

        # Prepara la respuesta y establece la cookie
        resp = make_response(
            render_template("dataset/view_dataset.html", dataset=dataset)
        )
        resp.set_cookie(
            "view_cookie", user_cookie, max_age=30 * 24 * 60 * 60
        )  # Ejemplo: cookie expira en 30 días

        return resp
    else:
        # Aquí puedes manejar el caso de que el DOI no corresponda a un dataset existente
        # Por ejemplo, mostrar un error 404 o redirigir a una página de error
        return "Dataset no encontrado", 404<|MERGE_RESOLUTION|>--- conflicted
+++ resolved
@@ -4,15 +4,9 @@
 import shutil
 import tempfile
 import uuid
-
 from datetime import datetime
 from zipfile import ZipFile
-from app import db
-
-<<<<<<< HEAD
-from flask import render_template, request, jsonify, send_from_directory, abort, \
-    current_app, make_response
-=======
+
 from flask import (
     render_template,
     request,
@@ -22,17 +16,11 @@
     make_response,
     abort,
 )
->>>>>>> c4109db4
 from flask_login import login_required, current_user
 
 import app
 from app.blueprints.dataset.forms import DataSetForm
-<<<<<<< HEAD
-from app.blueprints.dataset.models import DataSet, FileViewRecord, FeatureModel, File, FMMetaData, DSMetaData, Author, \
-     PublicationType, DSDownloadRecord, DSViewRecord, FileDownloadRecord
-=======
 from app.blueprints.dataset.models import DataSet, PublicationType
->>>>>>> c4109db4
 from app.blueprints.dataset import dataset_bp
 from app.blueprints.dataset.services import (
     AuthorService,
@@ -372,34 +360,13 @@
             mimetype="application/zip",
         )
 
-<<<<<<< HEAD
-    # Check if the download record already exists for this cookie
-    existing_record = DSDownloadRecord.query.filter_by(
-        user_id=current_user.id if current_user.is_authenticated else None,
-        dataset_id=dataset_id,
-        download_cookie=user_cookie
-    ).first()
-
-    if not existing_record:
-        # Record the download in your database
-        download_record = DSDownloadRecord(
-            user_id=current_user.id if current_user.is_authenticated else None,
-            dataset_id=dataset_id,
-            download_date=datetime.now(),
-            download_cookie=user_cookie
-        )
-
-        app.db.session.add(download_record)
-        app.db.session.commit()
-=======
     # Record the download in your database
     DSDownloadRecordService().create(
         user_id=current_user.id if current_user.is_authenticated else None,
         dataset_id=dataset_id,
-        download_date=datetime.utcnow(),
+        download_date=datetime.now(datetime.UTC),
         download_cookie=user_cookie,
     )
->>>>>>> c4109db4
 
     return resp
 
@@ -413,33 +380,13 @@
     if not user_cookie:
         user_cookie = str(uuid.uuid4())
 
-<<<<<<< HEAD
-    # Check if the view record already exists for this cookie
-    existing_record = DSViewRecord.query.filter_by(
-        user_id=current_user.id if current_user.is_authenticated else None,
-        dataset_id=dataset_id,
-        view_cookie=user_cookie
-    ).first()
-
-    if not existing_record:
-        # Record the view in your database
-        view_record = DSViewRecord(
-            user_id=current_user.id if current_user.is_authenticated else None,
-            dataset_id=dataset_id,
-            view_date=datetime.now(),
-            view_cookie=user_cookie
-        )
-        app.db.session.add(view_record)
-        app.db.session.commit()
-=======
     # Record the view in your database
     DSViewRecordService().create(
         user_id=current_user.id if current_user.is_authenticated else None,
         dataset_id=dataset_id,
-        view_date=datetime.utcnow(),
+        view_date=datetime.now(datetime.UTC),
         view_cookie=user_cookie,
     )
->>>>>>> c4109db4
 
     # Save the cookie to the user's browser
     resp = make_response(render_template("dataset/view_dataset.html", dataset=dataset))
@@ -462,245 +409,17 @@
     if not user_cookie:
         user_cookie = str(uuid.uuid4())
 
-<<<<<<< HEAD
-    # Check if the download record already exists for this cookie
-    existing_record = FileDownloadRecord.query.filter_by(
-        user_id=current_user.id if current_user.is_authenticated else None,
-        file_id=file_id,
-        download_cookie=user_cookie
-    ).first()
-
-    if not existing_record:
-        # Record the download in your database
-        download_record = FileDownloadRecord(
-            user_id=current_user.id if current_user.is_authenticated else None,
-            file_id=file_id,
-            download_date=datetime.now(),
-            download_cookie=user_cookie
-        )
-        app.db.session.add(download_record)
-        app.db.session.commit()
-
-    # Save the cookie to the user's browser
-    resp = make_response(send_from_directory(directory=file_path, path=filename, as_attachment=True))
-    resp.set_cookie('file_download_cookie', user_cookie)
-
-    return resp
-
-
-@dataset_bp.route('/file/view/<int:file_id>', methods=['GET'])
-def view_file(file_id):
-    file = File.query.get_or_404(file_id)
-    filename = file.name
-
-    directory_path = f"uploads/user_{file.feature_model.data_set.user_id}/dataset_{file.feature_model.data_set_id}/"
-    parent_directory_path = os.path.dirname(current_app.root_path)
-    file_path = os.path.join(parent_directory_path, directory_path, filename)
-
-    try:
-        if os.path.exists(file_path):
-            with open(file_path, 'r') as f:
-                content = f.read()
-
-            user_cookie = request.cookies.get('view_cookie')
-            if not user_cookie:
-                user_cookie = str(uuid.uuid4())
-
-            # Check if the view record already exists for this cookie
-            existing_record = FileViewRecord.query.filter_by(
-                user_id=current_user.id if current_user.is_authenticated else None,
-                file_id=file_id,
-                view_cookie=user_cookie
-            ).first()
-
-            if not existing_record:
-                # Register file view
-                new_view_record = FileViewRecord(
-                    user_id=current_user.id if current_user.is_authenticated else None,
-                    file_id=file_id,
-                    view_date=datetime.now(),
-                    view_cookie=user_cookie
-                )
-                db.session.add(new_view_record)
-                db.session.commit()
-
-            # Prepare response
-            response = jsonify({'success': True, 'content': content})
-            if not request.cookies.get('view_cookie'):
-                response = make_response(response)
-                response.set_cookie('view_cookie', user_cookie, max_age=60*60*24*365*2)
-
-            return response
-        else:
-            return jsonify({'success': False, 'error': 'File not found'}), 404
-    except Exception as e:
-        return jsonify({'success': False, 'error': str(e)}), 500
-
-
-'''
-    API ENDPOINTS FOR DATASET MODEL
-'''
-
-'''
-@dataset_bp.route('/api/v1/dataset/', methods=['GET'])
-def get_all_dataset():
-    datasets = DataSet.query.order_by(DataSet.created_at.desc()).all()
-    dataset_list = [dataset.to_dict() for dataset in datasets]
-    return jsonify(dataset_list)
-
-
-@dataset_bp.route('/api/v1/dataset/<int:dataset_id>', methods=['GET'])
-def get_dataset(dataset_id):
-    dataset = DataSet.query.get_or_404(dataset_id)
-    return dataset.to_dict()
-
-
-@dataset_bp.route('/api/v1/dataset/', methods=['POST'])
-def api_create_dataset():
-    """
-    ENDPOINT FOR CREATE DATASET
-    """
-
-    """
-    PART 1: GET BASIC DATA
-    """
-
-    user = app.get_user_by_token("BLABLABLA")  # TODO
-    data = json.loads(request.files['json'].read())
-    temp_folder = os.path.join(app.upload_folder_name(), 'temp', str(user.id))
-
-    # Delete the existing temp_folder if it exists
-    if os.path.exists(temp_folder):
-        shutil.rmtree(temp_folder)
-
-    # Create the new temp_folder
-    os.makedirs(temp_folder)
-
-    info = data['info']
-    models = data['models']
-
-    """
-    PART 2: SAVE BASIC DATA
-    """
-    ds_meta_data = _create_ds_meta_data(info=info)
-    _create_authors(info=info, ds_meta_data=ds_meta_data)
-    dataset = _create_dataset(user=user, ds_meta_data=ds_meta_data)
-
-    """
-    PART 3: SAVE FILES IN TEMP FOLDER
-    """
-    files = request.files.to_dict()
-    for filename, file in files.items():
-        if filename != 'json':
-
-            if file and filename.endswith('.uvl'):
-
-                # create temporal folder for this user
-                if not os.path.exists(temp_folder):
-                    os.makedirs(temp_folder)
-
-                try:
-                    filename = os.path.basename(file.filename)
-                    file.save(os.path.join(temp_folder, filename))
-                    # TODO: Change valid model function
-                    if True:
-                        continue  # TODO
-                    else:
-                        dataset.delete()
-                        return jsonify({'message': f'{filename} is not a valid model'}), 400
-                except Exception as e:
-                    dataset.delete()
-                    return jsonify({'Exception in save files in temp folder': str(e)}), 500
-
-            else:
-                dataset.delete()
-                return jsonify({'message': f'{filename} is not a valid extension'}), 400
-
-    """
-    PART 4: SEND BASIC DATA TO ZENODO
-    """
-    zenodo_response_json = zenodo_create_new_deposition(dataset)
-    response_data = json.dumps(zenodo_response_json)
-    zenodo_json_data = json.loads(response_data)
-
-    """
-    PART 5: CREATE FEATURE MODELS
-    """
-    feature_models = _create_feature_models(dataset=dataset, models=models, user=user)
-
-    if zenodo_json_data.get('conceptrecid'):
-
-        # update dataset with deposition id in Zenodo
-        deposition_id = zenodo_json_data.get('id')
-        dataset.ds_meta_data.deposition_id = deposition_id
-        app.db.session.commit()
-
-        """
-        PART 6: SEND FILES TO ZENODO AND PUBLISH
-        """
-        try:
-            # iterate for each feature model (one feature model = one request to Zenodo
-            try:
-                for feature_model in feature_models:
-                    zenodo_upload_file(deposition_id, feature_model, user=user)
-
-                    # Wait for 0.6 seconds before the next API call to ensure we do not exceed
-                    # the rate limit of 100 requests per minute. This is because 60 seconds (1 minute)
-                    # divided by 100 requests equals 0.6 seconds per request.
-                    time.sleep(0.6)
-
-            except Exception as e:
-                logging.error("Exception occurred during file upload", exc_info=True)
-                return jsonify({'exception': str(e)}), 500
-
-            # publish deposition
-            try:
-                zenodo_publish_deposition(deposition_id)
-            except Exception as e:
-                logging.error("Exception occurred during publish deposition", exc_info=True)
-                return jsonify({'exception': str(e)}), 500
-
-            # update DOI
-            try:
-                deposition_doi = zenodo_get_doi(deposition_id)
-                dataset.ds_meta_data.dataset_doi = deposition_doi
-                app.db.session.commit()
-            except Exception as e:
-                logging.error("Exception occurred during update DOI", exc_info=True)
-                return jsonify({'exception': str(e)}), 500
-
-        except Exception as e:
-            logging.error("Exception occurred", exc_info=True)
-            return jsonify({'exception': str(e)}), 500
-
-    """
-    PART 7: MOVE FEATURE MODELS PERMANENTLY
-    """
-    move_feature_models(dataset.id, feature_models, user=user)
-
-    return jsonify(dataset.to_dict()), 200
-
-
-def _create_ds_meta_data(info: dict) -> DSMetaData:
-    ds_meta_data = DSMetaData(
-        title=info["title"],
-        description=info["description"],
-        publication_type=PublicationType(info["publication_type"]),
-        publication_doi=info["publication_doi"],
-        tags=','.join(tag.strip() for tag in info['tags'])
-=======
     # Record the download in your database
     FileDownloadRecordService().create(
         user_id=current_user.id if current_user.is_authenticated else None,
         file_id=file_id,
-        download_date=datetime.utcnow(),
+        download_date=datetime.now(datetime.UTC),
         download_cookie=user_cookie,
     )
 
     # Save the cookie to the user's browser
     resp = make_response(
         send_from_directory(directory=file_path, path=filename, as_attachment=True)
->>>>>>> c4109db4
     )
     resp.set_cookie("file_download_cookie", user_cookie)
 
@@ -710,29 +429,6 @@
 @dataset_bp.route("/doi/<path:doi>/", methods=["GET"])
 def subdomain_index(doi):
     # Busca el dataset por DOI
-<<<<<<< HEAD
-    ds_meta_data = DSMetaData.query.filter_by(dataset_doi=doi).first()
-    if ds_meta_data:
-        dataset = ds_meta_data.data_set
-
-        if dataset:
-            dataset_id = dataset.id
-            user_cookie = request.cookies.get('view_cookie', str(uuid.uuid4()))
-
-            # Registra la vista del dataset
-            view_record = DSViewRecord(
-                user_id=current_user.id if current_user.is_authenticated else None,
-                dataset_id=dataset_id,
-                view_date=datetime.now(),
-                view_cookie=user_cookie
-            )
-            app.db.session.add(view_record)
-            app.db.session.commit()
-
-            # Prepara la respuesta y establece la cookie
-            resp = make_response(render_template('dataset/view_dataset.html', dataset=dataset))
-            resp.set_cookie('view_cookie', user_cookie, max_age=30 * 24 * 60 * 60)  # Ejemplo: cookie expira en 30 días
-=======
     ds_meta_data = dsmetadata_service.filter_by_doi(doi)
     if not ds_meta_data:
         abort(404)
@@ -746,10 +442,9 @@
         DSViewRecordService().create(
             user_id=current_user.id if current_user.is_authenticated else None,
             dataset_id=dataset_id,
-            view_date=datetime.utcnow(),
+            view_date=datetime.now(datetime.UTC),
             view_cookie=user_cookie,
         )
->>>>>>> c4109db4
 
         # Prepara la respuesta y establece la cookie
         resp = make_response(
@@ -763,4 +458,4 @@
     else:
         # Aquí puedes manejar el caso de que el DOI no corresponda a un dataset existente
         # Por ejemplo, mostrar un error 404 o redirigir a una página de error
-        return "Dataset no encontrado", 404+        return "Dataset not found", 404